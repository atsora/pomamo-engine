--- conflicted
+++ resolved
@@ -309,10 +309,6 @@
         case "nonconformancereport":
         case "shiftassociation":
         case "serialnumberstamp":
-<<<<<<< HEAD
-        case "taskassociation":
-=======
->>>>>>> 809f57b9
         case "manufacturingorderassociation":
           return new List<string> { };
         case "business.operation.cyclecounter":
